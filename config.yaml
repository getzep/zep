llm:
  # gpt-3.5-turbo or gpt-4
  model: "gpt-3.5-turbo"
  azure_openai_endpoint:
  openai_org_id:
nlp:
  server_url: "http://localhost:8080"
memory:
  message_window: 12
extractors:
  summarizer:
    enabled: true
  entities:
    enabled: true
  intent:
    enabled: true
  embeddings:
    enabled: true
    dimensions: 1536
    model: "AdaEmbeddingV2"
#    dimensions: 768
#    model: "local"
memory_store:
  type: "postgres"
  postgres:
    dsn: "postgres://postgres:postgres@localhost:5432/?sslmode=disable"
server:
  port: 8000
<<<<<<< HEAD
auth:
  # Set to true to enable authentication
  required: false
  # Do not use this secret in production. The ZEP_AUTH_SECRET environment variable should be
  # set to a cryptographically secure secret. See the Zep docs for details.
  secret: "do-not-use-this-secret-in-production"
=======
data:
  #  PurgeEvery is the period between hard deletes, in minutes.
  #  If set to 0 or undefined, hard deletes will not be performed.
  purge_every: 60
>>>>>>> 18a8a471
log:
  level: "info"<|MERGE_RESOLUTION|>--- conflicted
+++ resolved
@@ -26,18 +26,15 @@
     dsn: "postgres://postgres:postgres@localhost:5432/?sslmode=disable"
 server:
   port: 8000
-<<<<<<< HEAD
 auth:
   # Set to true to enable authentication
   required: false
   # Do not use this secret in production. The ZEP_AUTH_SECRET environment variable should be
   # set to a cryptographically secure secret. See the Zep docs for details.
   secret: "do-not-use-this-secret-in-production"
-=======
 data:
   #  PurgeEvery is the period between hard deletes, in minutes.
   #  If set to 0 or undefined, hard deletes will not be performed.
   purge_every: 60
->>>>>>> 18a8a471
 log:
   level: "info"