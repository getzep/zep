--- conflicted
+++ resolved
@@ -10,11 +10,8 @@
 	MemoryStore MemoryStoreConfig `mapstructure:"memory_store"`
 	Server      ServerConfig      `mapstructure:"server"`
 	Log         LogConfig         `mapstructure:"log"`
-<<<<<<< HEAD
 	Auth        AuthConfig        `mapstructure:"auth"`
-=======
 	DataConfig  DataConfig        `mapstructure:"data"`
->>>>>>> 18a8a471
 }
 
 type MemoryStoreConfig struct {
@@ -50,16 +47,15 @@
 	Level string `mapstructure:"level"`
 }
 
-<<<<<<< HEAD
 type AuthConfig struct {
 	Secret   string `mapstructure:"secret"`
 	Required bool   `mapstructure:"required"`
-=======
+}
+
 type DataConfig struct {
 	// PurgeEvery is the period between hard deletes, in minutes.
 	// If set to 0, hard deletes will not be performed.
 	PurgeEvery int `mapstructure:"purge_every"`
->>>>>>> 18a8a471
 }
 
 // ExtractorsConfig holds the configuration for all extractors
